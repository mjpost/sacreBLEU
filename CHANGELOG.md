--- conflicted
+++ resolved
@@ -1,16 +1,13 @@
 # Release Notes
 
-<<<<<<< HEAD
-
-- 2.4.0 (2023-11-07)
+- 2.4.0 (2023-12-11)
   Added:
   - WMT23 test sets (test set `wmt23`)
-=======
+
 - 2.3.3 (2023-11-28)
   Fixed:
   - Typing issues (#249, #250)
   - Improved builds (#252)
->>>>>>> b0ad2cb2
 
 - 2.3.2 (2023-11-06)
   Fixed:
