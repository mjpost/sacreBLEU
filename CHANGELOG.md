--- conflicted
+++ resolved
@@ -4,6 +4,7 @@
   Features:
   - Added WMT21 datasets
   - `--echo` now exposes document metadata where available (e.g., docid, genre, origlang)
+  - Bugfix: allow empty references (#161)
 
   Under the hood:
   - Moderate code refactoring
@@ -20,11 +21,7 @@
   Fixes:
   - Handle potential memory usage issues due to LRU caching in tokenizers (#167)
   - Bugfix: BLEU.corpus_score() now using max_ngram_order (#173)
-<<<<<<< HEAD
   - Upgraded ja-mecab to 1.0.5 (#196)
-=======
-  - Bugfix: allow empty references (#161)
->>>>>>> f793ae5d
 
 - 2.0.0 (2021-07-18)
   - Build: Add Windows and OS X testing to Travis CI.
