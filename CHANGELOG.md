# Release Notes

<<<<<<< HEAD
- 2.0.1 (2021-11-11)
  - Bugfix: BLEU.corpus_score() now using max_ngram_order

- 2.0.0 (2021-07-18)
=======
- 2.0.1 (2021-XX-XX)
  - Handle potential memory usage issues due to LRU caching in tokenizers (#167)

- 2.0.0 (2021-07-XX)
>>>>>>> 2787185d
  - Build: Add Windows and OS X testing to Travis CI.
  - Improve documentation and type annotations.
  - Drop `Python < 3.6` support and migrate to f-strings.
  - Relax `portalocker` version pinning, add `regex, tabulate, numpy` dependencies.
  - Drop input type manipulation through `isinstance` checks. If the user does not obey
    to the expected annotations, exceptions will be raised. Robustness attempts lead to
    confusions and obfuscated score errors in the past (#121)
  - Variable # references per segment is supported for all metrics by default. It is
    still only available through the API.
  - Use colored strings in tabular outputs (multi-system evaluation mode) through
    the help of `colorama` package.
  - tokenizers: Add caching to tokenizers which seem to speed up things a bit.
  - `intl` tokenizer: Use `regex` module. Speed goes from ~4 seconds to ~0.6 seconds
    for a particular test set evaluation. (#46)
  - Signature: Formatting changed (mostly to remove '+' separator as it was
    interfering with chrF++). The field separator is now '|' and key values
    are separated with ':' rather than '.'.
  - Signature: Boolean true / false values are shortened to yes / no.
  - Signature: Number of references is `var` if variable number of references is used.
  - Signature: Add effective order (yes/no) to BLEU and chrF signatures.
  - Metrics: Scale all metrics into the [0, 100] range (#140)
  - Metrics API: Use explicit argument names and defaults for the metrics instead of
    passing obscure `argparse.Namespace` objects.
  - Metrics API: A base abstract `Metric` class is introduced to guide further
    metric development. This class defines the methods that should be implemented
    in the derived classes and offers boilerplate methods for the common functionality.
    A new metric implemented this way will automatically support significance testing.
  - Metrics API: All metrics now receive an optional `references` argument at
    initialization time to process and cache the references. Further evaluations
    of different systems against the same references becomes faster this way
    for example when using significance testing.
  - BLEU: In case of no n-gram matches at all, skip smoothing and return 0.0 BLEU (#141).
  - CHRF: Added multi-reference support, verified the scores against chrF++.py, added test case.
  - CHRF: Added chrF+ support through `word_order` argument. Added test cases against chrF++.py.
    Exposed it through the CLI (--chrf-word-order) (#124)
  - CHRF: Add possibility to disable effective order smoothing (pass --chrf-eps-smoothing).
    This way, the scores obtained are exactly the same as chrF++, Moses and NLTK implementations.
    We keep the effective ordering as the default for compatibility, since this only
    affects sentence-level scoring with very short sentences. (#144)
  - CLI: `--input/-i` can now ingest multiple systems. For this reason, the positional
    `references` should always preceed the `-i` flag.
  - CLI: Allow modifying TER arguments through CLI. We still keep the TERCOM defaults.
  - CLI: Prefix metric-specific arguments with --chrf and --ter. To maintain compatibility,
    BLEU argument names are kept the same.
  - CLI: Separate metric-specific arguments for clarity when `--help` is printed.
  - CLI: Added `--format/-f` flag. The single-system output mode is now `json` by default.
    If you want to keep the old text format persistently, you can export `SACREBLEU_FORMAT=text` into your
    shell.
  - CLI: For multi-system mode, `json` falls back to plain text. `latex` output can only
    be generated for multi-system mode.
  - CLI: sacreBLEU now supports evaluating multiple systems for a given test set
    in an efficient way. Through the use of `tabulate` package, the results are
    nicely rendered into a plain text table, LaTeX, HTML or RST (cf. --format/-f argument).
    The systems can be either given as a list of plain text files to `-i/--input` or
    as a tab-separated single stream redirected into `STDIN`. In the former case,
    the basenames of the files will be automatically used as system names.
  - Statistical tests: sacreBLEU now supports confidence interval estimation
    through bootstrap resampling for single-system evaluation (`--confidence` flag)
    as well as paired bootstrap resampling (`--paired-bs`) and paired approximate
    randomization tests (`--paired-ar`) when evaluating multiple systems (#40 and #78).

- 1.5.1 (2021-03-05)
  - Fix extraction error for WMT18 extra test sets (test-ts) (#142)
  - Validation and test datasets are added for multilingual TEDx

- 1.5.0 (2021-01-15)
  - Fix an assertion error in chrF (#121)
  - Add missing `__repr__()` methods for BLEU and TER
  - TER: Fix exception when `--short` is used (#131)
  - Pin Mecab version to 1.0.3 for Python 3.5 support
  - [API Change]: Default value for `floor` smoothing is now 0.1 instead of 0.
  - [API Change]: `sacrebleu.sentence_bleu()` now uses the `exp` smoothing method,
    exactly the same as the CLI's --sentence-level behavior. This was mainly done
    to make two methods behave the same.
  - Add smoothing value to BLEU signature (#98)
  - dataset: Fix IWSLT links (#128)
  - Allow variable number of references for BLEU (only via API) (#130).
    Thanks to Ondrej Dusek (@tuetschek)

- 1.4.14 (2020-09-13)
  - Added character-based tokenization (`-tok char`).
    Thanks to Christian Federmann.
  - Added TER (`-m ter`). Thanks to Ales Tamchyna! (fixes #90)
  - Allow calling the script as a standalone utility (fixes #86)
  - Fix type annotation issues (fixes #100) and mark sacrebleu as supporting mypy
  - Added WMT20 robustness test sets:
    - wmt20/robust/set1 (en-ja, en-de)
    - wmt20/robust/set2 (en-ja, ja-en)
    - wmt20/robust/set3 (de-en)

- 1.4.13 (2020-07-30)
  - Added WMT20 newstest test sets (#103)
  - Make mecab3-python an extra dependency, adapt code to new mecab3-python
    This fixes the recent Windows installation issues as well (#104)
    Japanese support should now be explicitly installed through sacrebleu[ja] package.
  - Fix return type annotation of corpus_bleu()
  - Improve sentence_score's documentation, do not allow single ref string (#98)

- 1.4.12 (2020-07-03)
  - Fix a deployment bug (#96)

- 1.4.11 (2020-07-03)
  - Added Multi30k multimodal MT test set metadata
  - Refactored all tokenizers into respective classes (fixes #85)
  - Refactored all metrics into respective classes
  - Moved utility functions into `utils.py`
  - Implemented signatures using `BLEUSignature` and `CHRFSignature` classes
  - Simplified checking of Chinese characters (fixes #5)
  - Unified common regexp tokenization codes for tokenizers (fixes #27)
  - Fixed --detail failing when no test sets are provided
  - Fixed multi-reference BLEU failing when tab-delimited reference stream is used
  - Removed lowercase option for ChrF which was not functional (#85)
  - Simplified ChrF and used the same I/O logic as BLEU to allow for future
    multi-reference reading
  - Added score regression tests for chrF using reference chrF++ implementation
  - Added multi-reference & tokenizer & signature tests

- 1.4.10 (2020-05-30)
  - Fixed bug in signature with mecab tokenizer
  - Cleaned up deprecation warnings (thanks to Karthikeyan Singaravelan @tirkarthi)
  - Now only lists the external [typing](https://pypi.org/project/typing/)
    module as a dependency for Python `<= 3.4`, as it was integrated in the standard
    library in Python 3.5 (thanks to Erwan de Lépinau @ErwanDL).
  - Added LICENSE to pypi (thanks to Mark Harfouche @hmaarrfk)

- 1.4.9 (2020-04-30)
  - Changed `get_available_testsets()` to return a list
  - Remove Japanese MeCab tokenizer from requirements.
    (Must be installed manually to avoid Windows incompatibility).
    Many thanks to Makoto Morishita (@MorinoseiMorizo).

- 1.4.8 (2020-04-26)
  - Added to API:
    - get_source_file()
    - get_reference_files()
    - get_available_testsets()
    - get_langpairs_for_testset()
  - Some internal refactoring
  - Fixed descriptions of some WMT19/google test sets
  - Added API test case (test/test_apy.py)

- 1.4.7 (2020-04-19)
  - Added Google's extra wmt19/en-de refs (-t wmt19/google/{ar,arp,hqall,hqp,hqr,wmtp})
    (Freitag, Grangier, & Caswell
     BLEU might be Guilty but References are not Innocent
     https://arxiv.org/abs/2004.06063)
  - Restored SACREBLEU_DIR and smart_open to exports (thanks to Thomas Liao @tholiao)

- 1.4.6 (2020-03-28)
  - Large internal reorganization as a module (thanks to Thamme Gowda @thammegowda)

- 1.4.5 (2020-03-28)
  - Added Japanese MeCab tokenizer (`-tok ja-mecab`) (thanks to Makoto Morishita @MorinoseiMorizo)
  - Added wmt20/dev test sets (thanks to Martin Popel @martinpopel)

- 1.4.4 (2020-03-10)
  - Smoothing changes (Sebastian Nickels @sn1c)
    - Fixed bug that only applied smoothing to n-grams for n > 2
    - Added default smoothing values for methods "floor" (0) and "add-k" (1)
  - `--list` now returns a list of all language pairs for a task when combined with `-t`
    (e.g., `sacrebleu -t wmt19 --list`)
  - added missing languages for IWSLT17
  - Minor code improvements (Thomas Liao @tholiao)

- 1.4.3 (2019-12-02)
  - Bugfix: handling of result object for CHRF
  - Improved API example

- 1.4.2 (2019-10-11)
  - Tokenization variant omitted from the chrF signature; it is relevant only for BLEU (thanks to Martin Popel)
  - Bugfix: call to sentence_bleu (thanks to Rachel Bawden)
  - Documentation example for Python API (thanks to Vlad Lyalin)
  - Calls to corpus_chrf and sentence_chrf now return a an object instead of a float (use result.score)

- 1.4.1 (2019-09-11)
   - Added sentence-level scoring via -sl (--sentence-level)

- 1.4.0 (2019-09-10)
   - Many thanks to Martin Popel for all the changes below!
   - Added evaluation on concatenated test sets (e.g., `-t wmt17,wmt18`).
     Works as long as they all have the same language pair.
   - Added `sacrebleu --origlang` (both for evaluation on a subset and for `--echo`).
     Note that while echoing prints just the subset, evaluation expects the complete
     test set (and just skips the irrelevant parts).
   - Added `sacrebleu --detail` for breakdown by domain-specific subsets of the test sets.
     (Available for WMT19).
   - Minor changes
     - Improved display of `sacrebleu -h`
     - Added `sacrebleu --list`
     - Code refactoring
     - Documentation and tests updates
     - Fixed a race condition bug (`os.makedirs(outdir, exist_ok=True)` instead of `if os.path.exists`)

- 1.3.7 (2019-07-12)
   - Lazy loading of regexes cuts import time from ~1s to nearly nothing (thanks, @louismartin!)
   - Added a simple (non-atomic) lock on downloading
   - Can now read multiple refs from a single tab-delimited file.
     You need to pass `--num-refs N` to tell it to run the split.
     Only works with a single reference file passed from the command line.

- 1.3.6 (2019-06-10)
   - Removed another f-string for Python 3.5 compatibility

- 1.3.5 (2019-06-07)
   - Restored Python 3.5 compatibility

- 1.3.4 (2019-05-28)
   - Added MTNT 2019 test sets
   - Added a BLEU object

- 1.3.3 (2019-05-08)
   - Added WMT'19 test sets

- 1.3.2 (2018-04-24)
   - Bugfix in test case (thanks to Adam Roberts, @adarob)
   - Passing smoothing method through `sentence_bleu`

- 1.3.1 (2019-03-20)
   - Added another smoothing approach (add-k) and a command-line option for choosing the smoothing method
     (`--smooth exp|floor|add-n|none`) and the associated value (`--smooth-value`), when relevant.
   - Changed interface to some functions (backwards incompatible)
     - 'smooth' is now 'smooth_method'
     - 'smooth_floor' is now 'smooth_value'

- 1.2.21 (19 March 2019)
   - Ctrl-M characters are now treated as normal characters, previously treated as newline.

- 1.2.20 (28 February 2018)
   - Tokenization now defaults to "zh" when language pair is known

- 1.2.19 (19 February 2019)
   - Updated checksum for wmt19/dev (seems to have changed)

- 1.2.18 (19 February 2019)
   - Fixed checksum for wmt17/dev (copy-paste error)

- 1.2.17 (6 February 2019)
   - Added kk-en and en-kk to wmt19/dev

- 1.2.16 (4 February 2019)
   - Added gu-en and en-gu to wmt19/dev

- 1.2.15 (30 January 2019)
   - Added MD5 checksumming of downloaded files for all datasets.

- 1.2.14 (22 January 2019)
   - Added mtnt1.1/train mtnt1.1/valid mtnt1.1/test data from [MTNT](http://www.cs.cmu.edu/~pmichel1/mtnt/)

- 1.2.13 (22 January 2019)
   - Added 'wmt19/dev' task for 'lt-en' and 'en-lt' (development data for new tasks).
   - Added MD5 checksum for downloaded tarballs.

- 1.2.12 (8 November 2018)
   - Now outputs only only digit after the decimal

- 1.2.11 (29 August 2018)
   - Added a function for sentence-level, smoothed BLEU

- 1.2.10 (23 May 2018)
   - Added wmt18 test set (with references)

- 1.2.9 (15 May 2018)
   - Added zh-en, en-zh, tr-en, and en-tr datasets for wmt18/test-ts

- 1.2.8 (14 May 2018)
   - Added wmt18/test-ts, the test sources (only) for [WMT18](http://statmt.org/wmt18/translation-task.html)
   - Moved README out of `sacrebleu.py` and the CHANGELOG into a separate file

- 1.2.7 (10 April 2018)
   - fixed another locale issue (with --echo)
   - grudgingly enabled `-tok none` from the command line

- 1.2.6 (22 March 2018)
   - added wmt17/ms (Microsoft's [additional ZH-EN references](https://github.com/MicrosoftTranslator/Translator-HumanParityData)).
     Try `sacrebleu -t wmt17/ms --cite`.
   - `--echo ref` now pastes together all references, if there is more than one

- 1.2.5 (13 March 2018)
   - added wmt18/dev datasets (en-et and et-en)
   - fixed logic with --force
   - locale-independent installation
   - added "--echo both" (tab-delimited)

- 1.2.3 (28 January 2018)
   - metrics (`-m`) are now printed in the order requested
   - chrF now prints a version string (including the beta parameter, importantly)
   - attempt to remove dependence on locale setting

- 1.2 (17 January 2018)
   - added the chrF metric (`-m chrf` or `-m bleu chrf` for both)
     See 'CHRF: character n-gram F-score for automatic MT evaluation' by Maja Popovic (WMT 2015)
     [http://www.statmt.org/wmt15/pdf/WMT49.pdf]
   - added IWSLT 2017 test and tuning sets for DE, FR, and ZH
     (Thanks to Mauro Cettolo and Marcello Federico).
   - added `--cite` to produce the citation for easy inclusion in papers
   - added `--input` (`-i`) to set input to a file instead of STDIN
   - removed accent mark after objection from UN official

- 1.1.7 (27 November 2017)
   - corpus_bleu() now raises an exception if input streams are different lengths
   - thanks to Martin Popel for:
      - small bugfix in tokenization_13a (not affecting WMT references)
      - adding `--tok intl` (international tokenization)
   - added wmt17/dev and wmt17/dev sets (for languages intro'd those years)

- 1.1.6 (15 November 2017)
   - bugfix for tokenization warning

- 1.1.5 (12 November 2017)
   - added -b option (only output the BLEU score)
   - removed fi-en from list of WMT16/17 systems with more than one reference
   - added WMT16/tworefs and WMT17/tworefs for scoring with both en-fi references

- 1.1.4 (10 November 2017)
   - added effective order for sentence-level BLEU computation
   - added unit tests from sockeye

- 1.1.3 (8 November 2017).
   - Factored code a bit to facilitate API:
      - compute_bleu: works from raw stats
      - corpus_bleu for use from the command line
      - raw_corpus_bleu: turns off tokenization, command-line sanity checks, floor smoothing
   - Smoothing (type 'exp', now the default) fixed to produce mteval-v13a.pl results
   - Added 'floor' smoothing (adds 0.01 to 0 counts, more versatile via API), 'none' smoothing (via API)
   - Small bugfixes, windows compatibility (H/T Christian Federmann)

- 1.0.3 (4 November 2017).
   - Contributions from Christian Federmann:
      - Added explicit support for encoding
      - Fixed Windows support
      - Bugfix in handling reference length with multiple refs

- version 1.0.1 (1 November 2017).
   - Small bugfix affecting some versions of Python.
   - Code reformatting due to Ozan Çağlayan.

- version 1.0 (23 October 2017).
   - Support for WMT 2008--2017.
   - Single tokenization (v13a) with lowercase fix (proper lower() instead of just A-Z).
   - Chinese tokenization.
   - Tested to match all WMT17 scores on all arcs.<|MERGE_RESOLUTION|>--- conflicted
+++ resolved
@@ -1,16 +1,10 @@
 # Release Notes
 
-<<<<<<< HEAD
-- 2.0.1 (2021-11-11)
-  - Bugfix: BLEU.corpus_score() now using max_ngram_order
+- 2.0.1 (TBD)
+  - Handle potential memory usage issues due to LRU caching in tokenizers (#167)
+  - Bugfix: BLEU.corpus_score() now using max_ngram_order (#173)
 
 - 2.0.0 (2021-07-18)
-=======
-- 2.0.1 (2021-XX-XX)
-  - Handle potential memory usage issues due to LRU caching in tokenizers (#167)
-
-- 2.0.0 (2021-07-XX)
->>>>>>> 2787185d
   - Build: Add Windows and OS X testing to Travis CI.
   - Improve documentation and type annotations.
   - Drop `Python < 3.6` support and migrate to f-strings.
