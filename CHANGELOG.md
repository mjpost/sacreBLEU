# Release Notes

<<<<<<< HEAD
- 2.2.2 (2022-10-XX)
=======
- 2.2.2 (2022-XX-XX)
>>>>>>> 1d04b6f6
  Features:
  - (#203) Added `-tok flores101` and `-tok flores200`, a.k.a. `spbleu`.
    These are multilingual tokenizations that make use of the
    multilingual SPM models released by Facebook and described in the
    following papers:
    * Flores-101: https://arxiv.org/abs/2106.03193
    * Flores-200: https://arxiv.org/abs/2207.04672
<<<<<<< HEAD
  - Added JSON formatting for multi-system output (thanks to Manikanta Inugurthi @me-manikanta)
=======
  - (#211) You can now list all test sets for a language pair with `--list SRC-TRG`.
    Thanks to Jaume Zaragoza (@ZJaume) for adding this feature.

  Changes:
  - Removed testing support for Python 3.6 (end-of-lifed: https://endoflife.date/python).
>>>>>>> 1d04b6f6

- 2.2.1 (2022-09-13)
  Bugfix: Standard usage was returning (and using) each reference twice.

- 2.2.0 (2022-07-25)
  Features:
  - Added WMT21 datasets (thanks to @BrighXiaoHan)
  - `--echo` now exposes document metadata where available (e.g., docid, genre, origlang)
  - Bugfix: allow empty references (#161)
  - Adds a Korean tokenizer (thanks to @NoUnique)

  Under the hood:
  - Moderate code refactoring
  - Processed files have adopted a more sensible internal naming scheme under ~/.sacrebleu
    (e.g., wmt17_ms.zh-en.src instead of zh-en.zh)
  - Processed file extensions correspond to the values passed to `--echo` (e.g., "src")
  - Now explicitly representing NoneTokenizer
  - Got rid of the ".lock" lockfile for downloading (using the tarball itself)

  Many thanks to @BrightXiaoHan (https://github.com/BrightXiaoHan) for the bulk of
  the code contributions in this release.

- 2.1.0 (2022-05-19)
  Features:
  - Added `-tok spm` for multilingual SPM tokenization (#168)
    (thanks to Naman Goyal and James Cross at Facebook)

  Fixes:
  - Handle potential memory usage issues due to LRU caching in tokenizers (#167)
  - Bugfix: BLEU.corpus_score() now using max_ngram_order (#173)
  - Upgraded ja-mecab to 1.0.5 (#196)

- 2.0.0 (2021-07-18)
  - Build: Add Windows and OS X testing to Travis CI.
  - Improve documentation and type annotations.
  - Drop `Python < 3.6` support and migrate to f-strings.
  - Relax `portalocker` version pinning, add `regex, tabulate, numpy` dependencies.
  - Drop input type manipulation through `isinstance` checks. If the user does not obey
    to the expected annotations, exceptions will be raised. Robustness attempts lead to
    confusions and obfuscated score errors in the past (#121)
  - Variable # references per segment is supported for all metrics by default. It is
    still only available through the API.
  - Use colored strings in tabular outputs (multi-system evaluation mode) through
    the help of `colorama` package.
  - tokenizers: Add caching to tokenizers which seem to speed up things a bit.
  - `intl` tokenizer: Use `regex` module. Speed goes from ~4 seconds to ~0.6 seconds
    for a particular test set evaluation. (#46)
  - Signature: Formatting changed (mostly to remove '+' separator as it was
    interfering with chrF++). The field separator is now '|' and key values
    are separated with ':' rather than '.'.
  - Signature: Boolean true / false values are shortened to yes / no.
  - Signature: Number of references is `var` if variable number of references is used.
  - Signature: Add effective order (yes/no) to BLEU and chrF signatures.
  - Metrics: Scale all metrics into the [0, 100] range (#140)
  - Metrics API: Use explicit argument names and defaults for the metrics instead of
    passing obscure `argparse.Namespace` objects.
  - Metrics API: A base abstract `Metric` class is introduced to guide further
    metric development. This class defines the methods that should be implemented
    in the derived classes and offers boilerplate methods for the common functionality.
    A new metric implemented this way will automatically support significance testing.
  - Metrics API: All metrics now receive an optional `references` argument at
    initialization time to process and cache the references. Further evaluations
    of different systems against the same references becomes faster this way
    for example when using significance testing.
  - BLEU: In case of no n-gram matches at all, skip smoothing and return 0.0 BLEU (#141).
  - CHRF: Added multi-reference support, verified the scores against chrF++.py, added test case.
  - CHRF: Added chrF+ support through `word_order` argument. Added test cases against chrF++.py.
    Exposed it through the CLI (--chrf-word-order) (#124)
  - CHRF: Add possibility to disable effective order smoothing (pass --chrf-eps-smoothing).
    This way, the scores obtained are exactly the same as chrF++, Moses and NLTK implementations.
    We keep the effective ordering as the default for compatibility, since this only
    affects sentence-level scoring with very short sentences. (#144)
  - CLI: `--input/-i` can now ingest multiple systems. For this reason, the positional
    `references` should always preceed the `-i` flag.
  - CLI: Allow modifying TER arguments through CLI. We still keep the TERCOM defaults.
  - CLI: Prefix metric-specific arguments with --chrf and --ter. To maintain compatibility,
    BLEU argument names are kept the same.
  - CLI: Separate metric-specific arguments for clarity when `--help` is printed.
  - CLI: Added `--format/-f` flag. The single-system output mode is now `json` by default.
    If you want to keep the old text format persistently, you can export `SACREBLEU_FORMAT=text` into your
    shell.
  - CLI: For multi-system mode, `json` falls back to plain text. `latex` output can only
    be generated for multi-system mode.
  - CLI: sacreBLEU now supports evaluating multiple systems for a given test set
    in an efficient way. Through the use of `tabulate` package, the results are
    nicely rendered into a plain text table, LaTeX, HTML or RST (cf. --format/-f argument).
    The systems can be either given as a list of plain text files to `-i/--input` or
    as a tab-separated single stream redirected into `STDIN`. In the former case,
    the basenames of the files will be automatically used as system names.
  - Statistical tests: sacreBLEU now supports confidence interval estimation
    through bootstrap resampling for single-system evaluation (`--confidence` flag)
    as well as paired bootstrap resampling (`--paired-bs`) and paired approximate
    randomization tests (`--paired-ar`) when evaluating multiple systems (#40 and #78).

- 1.5.1 (2021-03-05)
  - Fix extraction error for WMT18 extra test sets (test-ts) (#142)
  - Validation and test datasets are added for multilingual TEDx

- 1.5.0 (2021-01-15)
  - Fix an assertion error in chrF (#121)
  - Add missing `__repr__()` methods for BLEU and TER
  - TER: Fix exception when `--short` is used (#131)
  - Pin Mecab version to 1.0.3 for Python 3.5 support
  - [API Change]: Default value for `floor` smoothing is now 0.1 instead of 0.
  - [API Change]: `sacrebleu.sentence_bleu()` now uses the `exp` smoothing method,
    exactly the same as the CLI's --sentence-level behavior. This was mainly done
    to make two methods behave the same.
  - Add smoothing value to BLEU signature (#98)
  - dataset: Fix IWSLT links (#128)
  - Allow variable number of references for BLEU (only via API) (#130).
    Thanks to Ondrej Dusek (@tuetschek)

- 1.4.14 (2020-09-13)
  - Added character-based tokenization (`-tok char`).
    Thanks to Christian Federmann.
  - Added TER (`-m ter`). Thanks to Ales Tamchyna! (fixes #90)
  - Allow calling the script as a standalone utility (fixes #86)
  - Fix type annotation issues (fixes #100) and mark sacrebleu as supporting mypy
  - Added WMT20 robustness test sets:
    - wmt20/robust/set1 (en-ja, en-de)
    - wmt20/robust/set2 (en-ja, ja-en)
    - wmt20/robust/set3 (de-en)

- 1.4.13 (2020-07-30)
  - Added WMT20 newstest test sets (#103)
  - Make mecab3-python an extra dependency, adapt code to new mecab3-python
    This fixes the recent Windows installation issues as well (#104)
    Japanese support should now be explicitly installed through sacrebleu[ja] package.
  - Fix return type annotation of corpus_bleu()
  - Improve sentence_score's documentation, do not allow single ref string (#98)

- 1.4.12 (2020-07-03)
  - Fix a deployment bug (#96)

- 1.4.11 (2020-07-03)
  - Added Multi30k multimodal MT test set metadata
  - Refactored all tokenizers into respective classes (fixes #85)
  - Refactored all metrics into respective classes
  - Moved utility functions into `utils.py`
  - Implemented signatures using `BLEUSignature` and `CHRFSignature` classes
  - Simplified checking of Chinese characters (fixes #5)
  - Unified common regexp tokenization codes for tokenizers (fixes #27)
  - Fixed --detail failing when no test sets are provided
  - Fixed multi-reference BLEU failing when tab-delimited reference stream is used
  - Removed lowercase option for ChrF which was not functional (#85)
  - Simplified ChrF and used the same I/O logic as BLEU to allow for future
    multi-reference reading
  - Added score regression tests for chrF using reference chrF++ implementation
  - Added multi-reference & tokenizer & signature tests

- 1.4.10 (2020-05-30)
  - Fixed bug in signature with mecab tokenizer
  - Cleaned up deprecation warnings (thanks to Karthikeyan Singaravelan @tirkarthi)
  - Now only lists the external [typing](https://pypi.org/project/typing/)
    module as a dependency for Python `<= 3.4`, as it was integrated in the standard
    library in Python 3.5 (thanks to Erwan de Lépinau @ErwanDL).
  - Added LICENSE to pypi (thanks to Mark Harfouche @hmaarrfk)

- 1.4.9 (2020-04-30)
  - Changed `get_available_testsets()` to return a list
  - Remove Japanese MeCab tokenizer from requirements.
    (Must be installed manually to avoid Windows incompatibility).
    Many thanks to Makoto Morishita (@MorinoseiMorizo).

- 1.4.8 (2020-04-26)
  - Added to API:
    - get_source_file()
    - get_reference_files()
    - get_available_testsets()
    - get_langpairs_for_testset()
  - Some internal refactoring
  - Fixed descriptions of some WMT19/google test sets
  - Added API test case (test/test_apy.py)

- 1.4.7 (2020-04-19)
  - Added Google's extra wmt19/en-de refs (-t wmt19/google/{ar,arp,hqall,hqp,hqr,wmtp})
    (Freitag, Grangier, & Caswell
     BLEU might be Guilty but References are not Innocent
     https://arxiv.org/abs/2004.06063)
  - Restored SACREBLEU_DIR and smart_open to exports (thanks to Thomas Liao @tholiao)

- 1.4.6 (2020-03-28)
  - Large internal reorganization as a module (thanks to Thamme Gowda @thammegowda)

- 1.4.5 (2020-03-28)
  - Added Japanese MeCab tokenizer (`-tok ja-mecab`) (thanks to Makoto Morishita @MorinoseiMorizo)
  - Added wmt20/dev test sets (thanks to Martin Popel @martinpopel)

- 1.4.4 (2020-03-10)
  - Smoothing changes (Sebastian Nickels @sn1c)
    - Fixed bug that only applied smoothing to n-grams for n > 2
    - Added default smoothing values for methods "floor" (0) and "add-k" (1)
  - `--list` now returns a list of all language pairs for a task when combined with `-t`
    (e.g., `sacrebleu -t wmt19 --list`)
  - added missing languages for IWSLT17
  - Minor code improvements (Thomas Liao @tholiao)

- 1.4.3 (2019-12-02)
  - Bugfix: handling of result object for CHRF
  - Improved API example

- 1.4.2 (2019-10-11)
  - Tokenization variant omitted from the chrF signature; it is relevant only for BLEU (thanks to Martin Popel)
  - Bugfix: call to sentence_bleu (thanks to Rachel Bawden)
  - Documentation example for Python API (thanks to Vlad Lyalin)
  - Calls to corpus_chrf and sentence_chrf now return a an object instead of a float (use result.score)

- 1.4.1 (2019-09-11)
   - Added sentence-level scoring via -sl (--sentence-level)

- 1.4.0 (2019-09-10)
   - Many thanks to Martin Popel for all the changes below!
   - Added evaluation on concatenated test sets (e.g., `-t wmt17,wmt18`).
     Works as long as they all have the same language pair.
   - Added `sacrebleu --origlang` (both for evaluation on a subset and for `--echo`).
     Note that while echoing prints just the subset, evaluation expects the complete
     test set (and just skips the irrelevant parts).
   - Added `sacrebleu --detail` for breakdown by domain-specific subsets of the test sets.
     (Available for WMT19).
   - Minor changes
     - Improved display of `sacrebleu -h`
     - Added `sacrebleu --list`
     - Code refactoring
     - Documentation and tests updates
     - Fixed a race condition bug (`os.makedirs(outdir, exist_ok=True)` instead of `if os.path.exists`)

- 1.3.7 (2019-07-12)
   - Lazy loading of regexes cuts import time from ~1s to nearly nothing (thanks, @louismartin!)
   - Added a simple (non-atomic) lock on downloading
   - Can now read multiple refs from a single tab-delimited file.
     You need to pass `--num-refs N` to tell it to run the split.
     Only works with a single reference file passed from the command line.

- 1.3.6 (2019-06-10)
   - Removed another f-string for Python 3.5 compatibility

- 1.3.5 (2019-06-07)
   - Restored Python 3.5 compatibility

- 1.3.4 (2019-05-28)
   - Added MTNT 2019 test sets
   - Added a BLEU object

- 1.3.3 (2019-05-08)
   - Added WMT'19 test sets

- 1.3.2 (2018-04-24)
   - Bugfix in test case (thanks to Adam Roberts, @adarob)
   - Passing smoothing method through `sentence_bleu`

- 1.3.1 (2019-03-20)
   - Added another smoothing approach (add-k) and a command-line option for choosing the smoothing method
     (`--smooth exp|floor|add-n|none`) and the associated value (`--smooth-value`), when relevant.
   - Changed interface to some functions (backwards incompatible)
     - 'smooth' is now 'smooth_method'
     - 'smooth_floor' is now 'smooth_value'

- 1.2.21 (19 March 2019)
   - Ctrl-M characters are now treated as normal characters, previously treated as newline.

- 1.2.20 (28 February 2018)
   - Tokenization now defaults to "zh" when language pair is known

- 1.2.19 (19 February 2019)
   - Updated checksum for wmt19/dev (seems to have changed)

- 1.2.18 (19 February 2019)
   - Fixed checksum for wmt17/dev (copy-paste error)

- 1.2.17 (6 February 2019)
   - Added kk-en and en-kk to wmt19/dev

- 1.2.16 (4 February 2019)
   - Added gu-en and en-gu to wmt19/dev

- 1.2.15 (30 January 2019)
   - Added MD5 checksumming of downloaded files for all datasets.

- 1.2.14 (22 January 2019)
   - Added mtnt1.1/train mtnt1.1/valid mtnt1.1/test data from [MTNT](http://www.cs.cmu.edu/~pmichel1/mtnt/)

- 1.2.13 (22 January 2019)
   - Added 'wmt19/dev' task for 'lt-en' and 'en-lt' (development data for new tasks).
   - Added MD5 checksum for downloaded tarballs.

- 1.2.12 (8 November 2018)
   - Now outputs only only digit after the decimal

- 1.2.11 (29 August 2018)
   - Added a function for sentence-level, smoothed BLEU

- 1.2.10 (23 May 2018)
   - Added wmt18 test set (with references)

- 1.2.9 (15 May 2018)
   - Added zh-en, en-zh, tr-en, and en-tr datasets for wmt18/test-ts

- 1.2.8 (14 May 2018)
   - Added wmt18/test-ts, the test sources (only) for [WMT18](http://statmt.org/wmt18/translation-task.html)
   - Moved README out of `sacrebleu.py` and the CHANGELOG into a separate file

- 1.2.7 (10 April 2018)
   - fixed another locale issue (with --echo)
   - grudgingly enabled `-tok none` from the command line

- 1.2.6 (22 March 2018)
   - added wmt17/ms (Microsoft's [additional ZH-EN references](https://github.com/MicrosoftTranslator/Translator-HumanParityData)).
     Try `sacrebleu -t wmt17/ms --cite`.
   - `--echo ref` now pastes together all references, if there is more than one

- 1.2.5 (13 March 2018)
   - added wmt18/dev datasets (en-et and et-en)
   - fixed logic with --force
   - locale-independent installation
   - added "--echo both" (tab-delimited)

- 1.2.3 (28 January 2018)
   - metrics (`-m`) are now printed in the order requested
   - chrF now prints a version string (including the beta parameter, importantly)
   - attempt to remove dependence on locale setting

- 1.2 (17 January 2018)
   - added the chrF metric (`-m chrf` or `-m bleu chrf` for both)
     See 'CHRF: character n-gram F-score for automatic MT evaluation' by Maja Popovic (WMT 2015)
     [http://www.statmt.org/wmt15/pdf/WMT49.pdf]
   - added IWSLT 2017 test and tuning sets for DE, FR, and ZH
     (Thanks to Mauro Cettolo and Marcello Federico).
   - added `--cite` to produce the citation for easy inclusion in papers
   - added `--input` (`-i`) to set input to a file instead of STDIN
   - removed accent mark after objection from UN official

- 1.1.7 (27 November 2017)
   - corpus_bleu() now raises an exception if input streams are different lengths
   - thanks to Martin Popel for:
      - small bugfix in tokenization_13a (not affecting WMT references)
      - adding `--tok intl` (international tokenization)
   - added wmt17/dev and wmt17/dev sets (for languages intro'd those years)

- 1.1.6 (15 November 2017)
   - bugfix for tokenization warning

- 1.1.5 (12 November 2017)
   - added -b option (only output the BLEU score)
   - removed fi-en from list of WMT16/17 systems with more than one reference
   - added WMT16/tworefs and WMT17/tworefs for scoring with both en-fi references

- 1.1.4 (10 November 2017)
   - added effective order for sentence-level BLEU computation
   - added unit tests from sockeye

- 1.1.3 (8 November 2017).
   - Factored code a bit to facilitate API:
      - compute_bleu: works from raw stats
      - corpus_bleu for use from the command line
      - raw_corpus_bleu: turns off tokenization, command-line sanity checks, floor smoothing
   - Smoothing (type 'exp', now the default) fixed to produce mteval-v13a.pl results
   - Added 'floor' smoothing (adds 0.01 to 0 counts, more versatile via API), 'none' smoothing (via API)
   - Small bugfixes, windows compatibility (H/T Christian Federmann)

- 1.0.3 (4 November 2017).
   - Contributions from Christian Federmann:
      - Added explicit support for encoding
      - Fixed Windows support
      - Bugfix in handling reference length with multiple refs

- version 1.0.1 (1 November 2017).
   - Small bugfix affecting some versions of Python.
   - Code reformatting due to Ozan Çağlayan.

- version 1.0 (23 October 2017).
   - Support for WMT 2008--2017.
   - Single tokenization (v13a) with lowercase fix (proper lower() instead of just A-Z).
   - Chinese tokenization.
   - Tested to match all WMT17 scores on all arcs.<|MERGE_RESOLUTION|>--- conflicted
+++ resolved
@@ -1,10 +1,6 @@
 # Release Notes
 
-<<<<<<< HEAD
 - 2.2.2 (2022-10-XX)
-=======
-- 2.2.2 (2022-XX-XX)
->>>>>>> 1d04b6f6
   Features:
   - (#203) Added `-tok flores101` and `-tok flores200`, a.k.a. `spbleu`.
     These are multilingual tokenizations that make use of the
@@ -12,15 +8,12 @@
     following papers:
     * Flores-101: https://arxiv.org/abs/2106.03193
     * Flores-200: https://arxiv.org/abs/2207.04672
-<<<<<<< HEAD
-  - Added JSON formatting for multi-system output (thanks to Manikanta Inugurthi @me-manikanta)
-=======
+  - (#213) Added JSON formatting for multi-system output (thanks to Manikanta Inugurthi @me-manikanta)
   - (#211) You can now list all test sets for a language pair with `--list SRC-TRG`.
     Thanks to Jaume Zaragoza (@ZJaume) for adding this feature.
 
   Changes:
   - Removed testing support for Python 3.6 (end-of-lifed: https://endoflife.date/python).
->>>>>>> 1d04b6f6
 
 - 2.2.1 (2022-09-13)
   Bugfix: Standard usage was returning (and using) each reference twice.
