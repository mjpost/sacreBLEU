--- conflicted
+++ resolved
@@ -45,12 +45,8 @@
         ), f"Multiple source languages found in the file: {raw_file}"
         assert (
             len(ref_langs) == 1
-<<<<<<< HEAD
         ), f"Found {len(ref_langs)} reference languages found in the file: {raw_file}"
-=======
-        ), f"Multiple reference languages found in the file: {raw_file}"
 
->>>>>>> e416ee22
         src = []
         docids = []
         orig_langs = []
