--- conflicted
+++ resolved
@@ -328,7 +328,6 @@
         except EOFError:
             sacrelogger.error('The input and reference stream(s) were of different lengths.')
             if args.test_set is not None:
-<<<<<<< HEAD
                 sacrelogger.error('\nThis could be a problem with your system output or with sacreBLEU\'s reference database.\n'
                                   'If the latter, you can clean out the references cache by typing:\n'
                                   '\n'
@@ -336,15 +335,6 @@
                                   '\n'
                                   'They will be downloaded automatically again the next time you run sacreBLEU.', SACREBLEU_DIR,
                                   args.test_set)
-=======
-                sacrelogger.warning('\nThis could be a problem with your system output or with sacreBLEU\'s reference database.\n'
-                              'If the latter, you can clean out the references cache by typing:\n'
-                              '\n'
-                              '    rm -r %s/%s\n'
-                              '\n'
-                              'They will be downloaded automatically again the next time you run sacreBLEU.', SACREBLEU_DIR,
-                              args.test_set)
->>>>>>> 44f17a83
             sys.exit(1)
         else:
             print(score.format(args.width, args.score_only, metric.signature))
