#!/usr/bin/env python3
# -*- coding: utf-8 -*-

# Copyright 2017--2018 Amazon.com, Inc. or its affiliates. All Rights Reserved.
#
# Licensed under the Apache License, Version 2.0 (the "License"). You may not
# use this file except in compliance with the License. A copy of the License
# is located at
#
#     http://aws.amazon.com/apache2.0/
#
# or in the "license" file accompanying this file. This file is distributed on
# an "AS IS" BASIS, WITHOUT WARRANTIES OR CONDITIONS OF ANY KIND, either
# express or implied. See the License for the specific language governing
# permissions and limitations under the License.

"""
SacreBLEU provides hassle-free computation of shareable, comparable, and reproducible BLEU scores.
Inspired by Rico Sennrich's `multi-bleu-detok.perl`, it produces the official WMT scores but works with plain text.
It also knows all the standard test sets and handles downloading, processing, and tokenization for you.

See the [README.md] file for more information.
"""

import io
import sys
import logging
import pathlib
import argparse

# Allows calling the script as a standalone utility
# See: https://github.com/mjpost/sacrebleu/issues/86
if __package__ is None and __name__ == '__main__':
    parent = pathlib.Path(__file__).absolute().parents[1]
    sys.path.insert(0, str(parent))
    __package__ = 'sacrebleu'

from .tokenizers import TOKENIZERS, DEFAULT_TOKENIZER
from .dataset import DATASETS, DOMAINS, COUNTRIES, SUBSETS
from .metrics import METRICS, DEF_F_BETA

from .utils import smart_open, filter_subset, get_available_origlangs, SACREBLEU_DIR
from .utils import get_langpairs_for_testset, get_available_testsets
from .utils import print_test_set, get_reference_files, download_test_set
from . import __version__ as VERSION

sacrelogger = logging.getLogger('sacrebleu')

try:
    # SIGPIPE is not available on Windows machines, throwing an exception.
    from signal import SIGPIPE

    # If SIGPIPE is available, change behaviour to default instead of ignore.
    from signal import signal, SIG_DFL
    signal(SIGPIPE, SIG_DFL)

except ImportError:
    sacrelogger.warning('Could not import signal.SIGPIPE (this is expected on Windows machines)')


def parse_args():
    arg_parser = argparse.ArgumentParser(
        description='sacreBLEU: Hassle-free computation of shareable BLEU scores.\n'
                    'Quick usage: score your detokenized output against WMT\'14 EN-DE:\n'
                    '    cat output.detok.de | sacrebleu -t wmt14 -l en-de',
<<<<<<< HEAD
        epilog='\n\033[93m You are using v{v} from {f}\033[0m'.format(v=VERSION, f=__file__),
=======
        epilog=f'\n\033[93m You are using v{VERSION} from {__file__}\033[0m',
>>>>>>> 349e3bb0
        formatter_class=argparse.RawDescriptionHelpFormatter)

    arg_parser.add_argument('--citation', '--cite', default=False, action='store_true',
                            help='dump the bibtex citation and quit.')
    arg_parser.add_argument('--list', default=False, action='store_true',
                            help='print a list of all available test sets.')
    arg_parser.add_argument('--test-set', '-t', type=str, default=None,
                            help='the test set to use (see also --list) or a comma-separated list of test sets to be concatenated')
    arg_parser.add_argument('--language-pair', '-l', dest='langpair', default=None,
                            help='source-target language pair (2-char ISO639-1 codes)')
    arg_parser.add_argument('--origlang', '-ol', dest='origlang', default=None,
                            help='use a subset of sentences with a given original language (2-char ISO639-1 codes), "non-" prefix means negation')
    arg_parser.add_argument('--subset', dest='subset', default=None,
                            help='use a subset of sentences whose document annotation matches a give regex (see SUBSETS in the source code)')
    arg_parser.add_argument('--download', type=str, default=None,
                            help='download a test set and quit')
    arg_parser.add_argument('--echo', choices=['src', 'ref', 'both'], type=str, default=None,
                            help='output the source (src), reference (ref), or both (both, pasted) to STDOUT and quit')

    # I/O related arguments
    arg_parser.add_argument('--input', '-i', type=str, default='-',
                            help='Read input from a file instead of STDIN')
    arg_parser.add_argument('refs', nargs='*', default=[],
                            help='optional list of references (for backwards-compatibility with older scripts)')
    arg_parser.add_argument('--num-refs', '-nr', type=int, default=1,
                            help='Split the reference stream on tabs, and expect this many references. Default: %(default)s.')
    arg_parser.add_argument('--encoding', '-e', type=str, default='utf-8',
                            help='open text files with specified encoding (default: %(default)s)')

    # Metric selection
    arg_parser.add_argument('--metrics', '-m', choices=METRICS.keys(), nargs='+', default=['bleu'],
<<<<<<< HEAD
                            metavar='METRIC', help='Metrics to compute. Known metrics: {known} (default: bleu)'.format(known=list(METRICS)))
=======
                            metavar='METRIC',
                            help=f'Metrics to compute. Known metrics: {list(METRICS)} (default: bleu)')
>>>>>>> 349e3bb0
    arg_parser.add_argument('--sentence-level', '-sl', action='store_true', help='Output metric on each sentence.')

    # BLEU-related arguments
    arg_parser.add_argument('-lc', action='store_true', default=False, help='Use case-insensitive BLEU (default: False)')
    arg_parser.add_argument('--smooth-method', '-s', choices=METRICS['bleu'].SMOOTH_DEFAULTS.keys(), default='exp',
                            help='smoothing method: exponential decay (default), floor (increment zero counts), add-k (increment num/denom by k for n>1), or none')
    arg_parser.add_argument('--smooth-value', '-sv', type=float, default=None,
                            help='The value to pass to the smoothing technique, only used for floor and add-k. Default floor: {}, add-k: {}.'.format(
                                METRICS['bleu'].SMOOTH_DEFAULTS['floor'], METRICS['bleu'].SMOOTH_DEFAULTS['add-k']))
    arg_parser.add_argument('--tokenize', '-tok', choices=TOKENIZERS.keys(), default=None,
                            help='Tokenization method to use for BLEU. If not provided, defaults to `zh` for Chinese, `mecab` for Japanese and `mteval-v13a` otherwise.')
    arg_parser.add_argument('--force', default=False, action='store_true',
                            help='insist that your tokenized input is actually detokenized')

    # ChrF-related arguments
    chrf_p = arg_parser.add_argument_group(title='CHRF args')
    chrf_p.add_argument('--chrf-order', type=int, default=METRICS['chrf'].ORDER,
                            help='chrf character order (default: %(default)s)')
    chrf_p.add_argument('--chrf-beta', type=int, default=METRICS['chrf'].BETA,
                            help='chrf BETA parameter (default: %(default)s)')
    chrf_p.add_argument('--chrf-whitespace', action='store_true', default=False,
                            help='include whitespace in chrF calculation (default: %(default)s)')

    # Classifier eval related args
    clseval_p = arg_parser.add_argument_group(title="Args specifically for macrof and microf")
    clseval_p.add_argument('-fb', '--f-beta', metavar='β', type=float,
                             default=DEF_F_BETA,
                             help='F-measure β param that weighs recall (default: %(default)s)')
    clseval_p.add_argument('--report',  type=str,
                           help='Path to write detailed performance report of individual classes.'
                                ' (optional)')

    # Reporting related arguments
    arg_parser.add_argument('--quiet', '-q', default=False, action='store_true',
                            help='suppress informative output')
    arg_parser.add_argument('--short', default=False, action='store_true',
                            help='produce a shorter (less human readable) signature')
    arg_parser.add_argument('--score-only', '-b', default=False, action='store_true',
                            help='output only the BLEU score')
    arg_parser.add_argument('--width', '-w', type=int, default=1,
                            help='floating point width (default: %(default)s)')
    arg_parser.add_argument('--detail', '-d', default=False, action='store_true',
                            help='print extra information (split test sets based on origlang)')

    arg_parser.add_argument('-V', '--version', action='version',
                            version='%(prog)s {}'.format(VERSION))
    args = arg_parser.parse_args()
    return args


def main():
    args = parse_args()

    # Explicitly set the encoding
    sys.stdin = open(sys.stdin.fileno(), mode='r', encoding='utf-8', buffering=True, newline="\n")
    sys.stdout = open(sys.stdout.fileno(), mode='w', encoding='utf-8', buffering=True)

    if not args.quiet:
        logging.basicConfig(level=logging.INFO, format='sacreBLEU: %(message)s')

    if args.download:
        download_test_set(args.download, args.langpair)
        sys.exit(0)

    if args.list:
        if args.test_set:
            print(' '.join(get_langpairs_for_testset(args.test_set)))
        else:
            print('The available test sets are:')
            for testset in get_available_testsets():
                print('%30s: %s' % (testset, DATASETS[testset].get('description', '').strip()))
        sys.exit(0)

    if args.sentence_level and len(args.metrics) > 1:
        sacrelogger.error('Only one metric can be used with Sentence-level reporting.')
        sys.exit(1)

    if args.report and len(args.metrics) > 1:
        sacrelogger.error('Only one metric can be used with --report argument.')
        sys.exit(2)

    if args.citation:
        if not args.test_set:
            sacrelogger.error('I need a test set (-t).')
            sys.exit(1)
        for test_set in args.test_set.split(','):
            if 'citation' not in DATASETS[test_set]:
                sacrelogger.error('No citation found for %s', test_set)
            else:
                print(DATASETS[test_set]['citation'])
        sys.exit(0)

    if args.num_refs != 1 and (args.test_set is not None or len(args.refs) > 1):
        sacrelogger.error('The --num-refs argument allows you to provide any number of tab-delimited references in a single file.')
        sacrelogger.error('You can only use it with externaly-provided references, however (i.e., not with `-t`),')
        sacrelogger.error('and you cannot then provide multiple reference files.')
        sys.exit(1)

    if args.test_set is not None:
        for test_set in args.test_set.split(','):
            if test_set not in DATASETS:
                sacrelogger.error('Unknown test set "%s"', test_set)
                sacrelogger.error('Please run with --list to see the available test sets.')
                sys.exit(1)

    if args.test_set is None:
        if len(args.refs) == 0:
            sacrelogger.error('I need either a predefined test set (-t) or a list of references')
            sacrelogger.error(get_available_testsets())
            sys.exit(1)
    elif len(args.refs) > 0:
        sacrelogger.error('I need exactly one of (a) a predefined test set (-t) or (b) a list of references')
        sys.exit(1)
    elif args.langpair is None:
        sacrelogger.error('I need a language pair (-l).')
        sys.exit(1)
    else:
        for test_set in args.test_set.split(','):
            langpairs = get_langpairs_for_testset(test_set)
            if args.langpair not in langpairs:
                sacrelogger.error('No such language pair "%s"', args.langpair)
                sacrelogger.error('Available language pairs for test set "%s": %s', test_set,
                                  ', '.join(langpairs))
                sys.exit(1)

    if args.echo:
        if args.langpair is None or args.test_set is None:
            sacrelogger.warning("--echo requires a test set (--t) and a language pair (-l)")
            sys.exit(1)
        for test_set in args.test_set.split(','):
            print_test_set(test_set, args.langpair, args.echo, args.origlang, args.subset)
        sys.exit(0)

    if args.test_set is not None and args.tokenize == 'none':
        sacrelogger.warning("You are turning off sacrebleu's internal tokenization ('--tokenize none'), presumably to supply\n"
                            "your own reference tokenization. Published numbers will not be comparable with other papers.\n")

    if 'ter' in args.metrics and args.tokenize is not None:
        logging.warning("Your setting of --tokenize will be ignored when "
                        "computing TER")

    # Internal tokenizer settings
    if args.tokenize is None:
        # set default
        if args.langpair is not None and args.langpair.split('-')[1] == 'zh':
            args.tokenize = 'zh'
        elif args.langpair is not None and args.langpair.split('-')[1] == 'ja':
            args.tokenize = 'ja-mecab'
        else:
            args.tokenize = DEFAULT_TOKENIZER

    if args.langpair is not None and 'bleu' in args.metrics:
        if args.langpair.split('-')[1] == 'zh' and args.tokenize != 'zh':
            sacrelogger.warning('You should also pass "--tok zh" when scoring Chinese...')
        if args.langpair.split('-')[1] == 'ja' and not args.tokenize.startswith('ja-'):
            sacrelogger.warning('You should also pass "--tok ja-mecab" when scoring Japanese...')

    # concat_ref_files is a list of list of reference filenames, for example:
    # concat_ref_files = [[testset1_refA, testset1_refB], [testset2_refA, testset2_refB]]
    if args.test_set is None:
        concat_ref_files = [args.refs]
    else:
        concat_ref_files = []
        for test_set in args.test_set.split(','):
            ref_files = get_reference_files(test_set, args.langpair)
            if len(ref_files) == 0:
                sacrelogger.warning('No references found for test set {}/{}.'.format(test_set, args.langpair))
            concat_ref_files.append(ref_files)

    # Read references
    full_refs = [[] for x in range(max(len(concat_ref_files[0]), args.num_refs))]
    for ref_files in concat_ref_files:
        for refno, ref_file in enumerate(ref_files):
            for lineno, line in enumerate(smart_open(ref_file, encoding=args.encoding), 1):
                if args.num_refs != 1:
                    splits = line.rstrip().split(sep='\t', maxsplit=args.num_refs-1)
                    if len(splits) != args.num_refs:
                        sacrelogger.error('FATAL: line {}: expected {} fields, but found {}.'.format(lineno, args.num_refs, len(splits)))
                        sys.exit(17)
                    for refno, split in enumerate(splits):
                        full_refs[refno].append(split)
                else:
                    full_refs[refno].append(line)

    # Decide on the number of final references, override the argument
    args.num_refs = len(full_refs)

    # Read hypotheses stream
    if args.input == '-':
        inputfh = io.TextIOWrapper(sys.stdin.buffer, encoding=args.encoding)
    else:
        inputfh = smart_open(args.input, encoding=args.encoding)
    full_system = inputfh.readlines()

    # Filter sentences according to a given origlang
    system, *refs = filter_subset(
        [full_system, *full_refs], args.test_set, args.langpair, args.origlang, args.subset)

    if len(system) == 0:
        message = 'Test set %s contains no sentence' % args.test_set
        if args.origlang is not None or args.subset is not None:
            message += ' with'
            message += '' if args.origlang is None else ' origlang=' + args.origlang
            message += '' if args.subset is None else ' subset=' + args.subset
        sacrelogger.error(message)
        sys.exit(1)

    # Create metric inventory, let each metric consume relevant args from argparse
    metrics = [METRICS[met](args) for met in args.metrics]

    # Handle sentence level and quit
    if args.sentence_level:
        # one metric in use for sentence-level
        metric = metrics[0]
        for output, *references in zip(system, *refs):
            score = metric.sentence_score(output, references)
            print(score.format(args.width, args.score_only, metric.signature))

        sys.exit(0)

    # Else, handle system level
    for metric_name, metric in zip(args.metrics, metrics):
        try:
            score = metric.corpus_score(system, refs)
        except EOFError:
            sacrelogger.error('The input and reference stream(s) were of different lengths.')
            if args.test_set is not None:
                sacrelogger.error('\nThis could be a problem with your system output or with sacreBLEU\'s reference database.\n'
                                  'If the latter, you can clean out the references cache by typing:\n'
                                  '\n'
                                  '    rm -r %s/%s\n'
                                  '\n'
                                  'They will be downloaded automatically again the next time you run sacreBLEU.', SACREBLEU_DIR,
                                  args.test_set)
            sys.exit(1)
        else:
            print(score.format(args.width, args.score_only, metric.signature))
            if args.report and hasattr(score, 'write_report'):
                score.write_report(args.report)


    if args.detail:
        width = args.width
        sents_digits = len(str(len(full_system)))
        origlangs = args.origlang if args.origlang else get_available_origlangs(args.test_set, args.langpair)
        for origlang in origlangs:
            subsets = [None]
            if args.subset is not None:
                subsets += [args.subset]
            elif all(t in SUBSETS for t in args.test_set.split(',')):
                subsets += COUNTRIES + DOMAINS
            for subset in subsets:
                system, *refs = filter_subset([full_system, *full_refs], args.test_set, args.langpair, origlang, subset)
                if len(system) == 0:
                    continue
                if subset in COUNTRIES:
                    subset_str = '%20s' % ('country=' + subset)
                elif subset in DOMAINS:
                    subset_str = '%20s' % ('domain=' + subset)
                else:
                    subset_str = '%20s' % ''
                for metric in metrics:
                    # FIXME: handle this in metrics
                    if metric.name == 'bleu':
                        _refs = refs
                    elif metric.name == 'chrf':
                        _refs = refs[0]

                    score = metric.corpus_score(system, _refs)
                    print('origlang={} {}: sentences={:{}} {}={:{}.{}f}'.format(
                        origlang, subset_str, len(system), sents_digits,
                        score.prefix, score.score, width+4, width))


if __name__ == '__main__':
    main()<|MERGE_RESOLUTION|>--- conflicted
+++ resolved
@@ -63,11 +63,7 @@
         description='sacreBLEU: Hassle-free computation of shareable BLEU scores.\n'
                     'Quick usage: score your detokenized output against WMT\'14 EN-DE:\n'
                     '    cat output.detok.de | sacrebleu -t wmt14 -l en-de',
-<<<<<<< HEAD
-        epilog='\n\033[93m You are using v{v} from {f}\033[0m'.format(v=VERSION, f=__file__),
-=======
         epilog=f'\n\033[93m You are using v{VERSION} from {__file__}\033[0m',
->>>>>>> 349e3bb0
         formatter_class=argparse.RawDescriptionHelpFormatter)
 
     arg_parser.add_argument('--citation', '--cite', default=False, action='store_true',
@@ -99,12 +95,8 @@
 
     # Metric selection
     arg_parser.add_argument('--metrics', '-m', choices=METRICS.keys(), nargs='+', default=['bleu'],
-<<<<<<< HEAD
-                            metavar='METRIC', help='Metrics to compute. Known metrics: {known} (default: bleu)'.format(known=list(METRICS)))
-=======
                             metavar='METRIC',
                             help=f'Metrics to compute. Known metrics: {list(METRICS)} (default: bleu)')
->>>>>>> 349e3bb0
     arg_parser.add_argument('--sentence-level', '-sl', action='store_true', help='Output metric on each sentence.')
 
     # BLEU-related arguments
