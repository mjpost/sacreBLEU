#!/usr/bin/env python3

# Copyright 2017 Amazon.com, Inc. or its affiliates. All Rights Reserved.
#
# Licensed under the Apache License, Version 2.0 (the "License"). You may not
# use this file except in compliance with the License. A copy of the License
# is located at
#
#     http://aws.amazon.com/apache2.0/
#
# or in the "license" file accompanying this file. This file is distributed on
# an "AS IS" BASIS, WITHOUT WARRANTIES OR CONDITIONS OF ANY KIND, either
# express or implied. See the License for the specific language governing
# permissions and limitations under the License.

"""
A setuptools based setup module.

See:
- https://packaging.python.org/en/latest/distributing.html
- https://github.com/pypa/sampleproject

To install:

1. Setup pypi by creating ~/.pypirc

        [distutils]
        index-servers =
          pypi
          pypitest

        [pypi]
        username=
        password=

        [pypitest]
        username=
        password=

2. Create the dist

   python3 setup.py sdist bdist_wheel

3. Push

   twine upload dist/*
"""

import os
import re

# Always prefer setuptools over distutils
from setuptools import setup, find_packages


ROOT = os.path.dirname(__file__)


def get_version():
    """
    Reads the version from sacrebleu's __init__.py file.
    We can't import the module because required modules may not
    yet be installed.
    """
    VERSION_RE = re.compile(r'''__version__ = ['"]([0-9.]+)['"]''')
    init = open(os.path.join(ROOT, 'sacrebleu', '__init__.py')).read()
    return VERSION_RE.search(init).group(1)


def get_description():
    DESCRIPTION_RE = re.compile(r'''__description__ = ['"](.*)['"]''')
    init = open(os.path.join(ROOT, 'sacrebleu', '__init__.py')).read()
    return DESCRIPTION_RE.search(init).group(1)


def get_long_description():
    with open('README.md') as f:
        long_description = f.read()

    with open('CHANGELOG.md') as f:
        release_notes = f.read()

    # Plug release notes into the long description
    long_description = long_description.replace(
        '# Release Notes\n\nPlease see [CHANGELOG.md](CHANGELOG.md) for release notes.',
        release_notes)

    return long_description


setup(
    name='sacrebleu',
    # Versions should comply with PEP440. For a discussion on single-sourcing
    # the version across setup.py and the project code, see
    # https://packaging.python.org/en/latest/single_source_version.html
    version=get_version(),
    description=get_description(),
    long_description_content_type='text/markdown',
    long_description=get_long_description(),
    url='https://github.com/mjpost/sacrebleu',
    author='Matt Post',
    author_email='post@cs.jhu.edu',
    maintainer_email='post@cs.jhu.edu',
    license='Apache License 2.0',
    # We don't support Python < 3.6 anymore
    python_requires='>=3.6',
    # See https://pypi.python.org/pypi?%3Aaction=list_classifiers
    classifiers=[
        # How mature is this project? Common values are
        #   3 - Alpha
        #   4 - Beta
        #   5 - Production/Stable
        'Development Status :: 5 - Production/Stable',

        # Indicate who your project is intended for
        'Intended Audience :: Developers',
        'Intended Audience :: Science/Research',
        'Topic :: Scientific/Engineering',
        'Topic :: Scientific/Engineering :: Artificial Intelligence',
        'Topic :: Text Processing',

        # Pick your license as you wish (should match "license" above)
        'License :: OSI Approved :: Apache Software License',

        # List operating systems
        'Operating System :: POSIX',
        'Operating System :: MacOS :: MacOS X',
        'Operating System :: Microsoft :: Windows',

        # Specify the Python versions you support here. In particular, ensure
        # that you indicate whether you support Python 2, Python 3 or both.
        'Programming Language :: Python :: 3 :: Only',
    ],

    # What does your project relate to?
    keywords=['machine translation, evaluation, NLP, natural language processing, computational linguistics'],

    # Which packages to deploy (currently sacrebleu, sacrebleu.matrics and sacrebleu.tokenizers)?
    packages=find_packages(),

    # Mark sacrebleu (and recursively all its sub-packages) as supporting mypy type hints (see PEP 561).
    package_data={"sacrebleu": ["py.typed"]},

    # List run-time dependencies here.  These will be installed by pip when
    # your project is installed. For an analysis of "install_requires" vs pip's
    # requirements files see:
    # https://packaging.python.org/en/latest/requirements.html
    install_requires=['portalocker', 'regex', 'tabulate>=0.8.9', 'numpy>=1.17', 'colorama'],

    # List additional groups of dependencies here (e.g. development
    # dependencies). You can install these using the following syntax,
    # for example:
    # $ pip install -e .[dev,test]
<<<<<<< HEAD
    extras_require={'ja': ['mecab-python3==1.0.3', 'ipadic>=1.0,<2.0'],
                    'ko': ['mecab-ko==1.0.0', 'mecab-ko-dic>=1.0,<2.0']},
=======
    extras_require={'ja': ['mecab-python3==1.0.5', 'ipadic>=1.0,<2.0']},
>>>>>>> 8e7abf59

    # To provide executable scripts, use entry points in preference to the
    # "scripts" keyword. Entry points provide cross-platform support and allow
    # pip to create the appropriate form of executable for the target platform.
    entry_points={
        'console_scripts': [
            'sacrebleu = sacrebleu.sacrebleu:main',
        ],
    },
)<|MERGE_RESOLUTION|>--- conflicted
+++ resolved
@@ -151,12 +151,8 @@
     # dependencies). You can install these using the following syntax,
     # for example:
     # $ pip install -e .[dev,test]
-<<<<<<< HEAD
-    extras_require={'ja': ['mecab-python3==1.0.3', 'ipadic>=1.0,<2.0'],
+    extras_require={'ja': ['mecab-python3==1.0.5', 'ipadic>=1.0,<2.0'],
                     'ko': ['mecab-ko==1.0.0', 'mecab-ko-dic>=1.0,<2.0']},
-=======
-    extras_require={'ja': ['mecab-python3==1.0.5', 'ipadic>=1.0,<2.0']},
->>>>>>> 8e7abf59
 
     # To provide executable scripts, use entry points in preference to the
     # "scripts" keyword. Entry points provide cross-platform support and allow
