--- conflicted
+++ resolved
@@ -60,12 +60,6 @@
     """
     available = get_available_testsets_for_langpair('en-it')
     assert type(available) is list
-<<<<<<< HEAD
-    assert "wmt19" in available
-    assert "wmt09" in available
-    assert "wmt15" not in available
-
-=======
     assert "wmt09" in available
     assert "wmt15" not in available
 
@@ -75,7 +69,6 @@
     assert "mtedx/test" in available
     assert "wmt20" not in available
 
->>>>>>> b375a33e
 
 def test_api_get_langpairs_for_testset():
     """
